module github.com/grafana/fire

go 1.18

require (
	github.com/apache/arrow/go/v8 v8.0.0
	github.com/bufbuild/connect-go v0.1.0
	github.com/bufbuild/connect-grpchealth-go v0.1.0
	github.com/cespare/xxhash/v2 v2.1.2
	github.com/drone/envsubst v1.0.3
	github.com/dustin/go-humanize v1.0.0
	github.com/go-kit/log v0.2.1
	github.com/gogo/status v1.1.0
	github.com/google/uuid v1.3.0
	github.com/grafana/dskit v0.0.0-20220708154635-9c29dc5195e4
	github.com/grpc-ecosystem/go-grpc-middleware v1.3.0
	github.com/grpc-ecosystem/grpc-gateway/v2 v2.10.3
	github.com/olekukonko/tablewriter v0.0.5
	github.com/opentracing/opentracing-go v1.2.0
	github.com/parca-dev/parca v0.11.1-0.20220628070043-1c1a82d2d7bd
	github.com/pkg/errors v0.9.1
	github.com/polarsignals/frostdb v0.0.0-20220628062609-521e5577e688
	github.com/prometheus/client_golang v1.12.2
	github.com/prometheus/common v0.35.0
	github.com/prometheus/prometheus v1.8.2-0.20220315145411-881111fec433
	github.com/pyroscope-io/pyroscope v0.18.0
	github.com/segmentio/parquet-go v0.0.0-20220711225945-6dc5e4bb634a
	github.com/stretchr/testify v1.7.5
	github.com/thanos-io/thanos v0.26.0
	github.com/weaveworks/common v0.0.0-20220629114710-e3b70df0f08b
	github.com/xlab/treeprint v1.1.0
	go.opentelemetry.io/otel/trace v1.7.0
	go.uber.org/atomic v1.9.0
	go.uber.org/goleak v1.1.12
	golang.org/x/net v0.0.0-20220624214902-1bab6f366d9e
	golang.org/x/text v0.3.7
	google.golang.org/genproto v0.0.0-20220627200112-0a929928cb33
	google.golang.org/grpc v1.47.0
	google.golang.org/protobuf v1.28.0
	gopkg.in/yaml.v2 v2.4.0
)

require (
	cloud.google.com/go v0.102.0 // indirect
	cloud.google.com/go/compute v1.6.1 // indirect
	cloud.google.com/go/iam v0.3.0 // indirect
	cloud.google.com/go/storage v1.22.1 // indirect
	github.com/Azure/azure-pipeline-go v0.2.3 // indirect
	github.com/Azure/azure-sdk-for-go v62.0.0+incompatible // indirect
	github.com/Azure/azure-storage-blob-go v0.14.0 // indirect
	github.com/Azure/go-autorest v14.2.0+incompatible // indirect
	github.com/Azure/go-autorest/autorest v0.11.24 // indirect
	github.com/Azure/go-autorest/autorest/adal v0.9.18 // indirect
	github.com/Azure/go-autorest/autorest/azure/auth v0.5.11 // indirect
	github.com/Azure/go-autorest/autorest/azure/cli v0.4.5 // indirect
	github.com/Azure/go-autorest/autorest/date v0.3.0 // indirect
	github.com/Azure/go-autorest/autorest/to v0.4.0 // indirect
	github.com/Azure/go-autorest/autorest/validation v0.3.1 // indirect
	github.com/Azure/go-autorest/logger v0.2.1 // indirect
	github.com/Azure/go-autorest/tracing v0.6.0 // indirect
	github.com/DataDog/zstd v1.4.1 // indirect
	github.com/HdrHistogram/hdrhistogram-go v1.1.2 // indirect
	github.com/Microsoft/go-winio v0.5.1 // indirect
	github.com/PuerkitoBio/purell v1.1.1 // indirect
	github.com/PuerkitoBio/urlesc v0.0.0-20170810143723-de5bf2ad4578 // indirect
	github.com/RoaringBitmap/roaring v0.9.4 // indirect
	github.com/StackExchange/wmi v0.0.0-20210224194228-fe8f1750fd46 // indirect
	github.com/alecthomas/units v0.0.0-20211218093645-b94a6e3cc137 // indirect
	github.com/aliyun/aliyun-oss-go-sdk v2.2.2+incompatible // indirect
	github.com/andybalholm/brotli v1.0.4 // indirect
	github.com/apache/thrift v0.16.0 // indirect
	github.com/armon/go-metrics v0.3.9 // indirect
	github.com/asaskevich/govalidator v0.0.0-20210307081110-f21760c49a8d // indirect
	github.com/aws/aws-sdk-go v1.43.10 // indirect
	github.com/aws/aws-sdk-go-v2 v1.16.0 // indirect
	github.com/aws/aws-sdk-go-v2/config v1.15.1 // indirect
	github.com/aws/aws-sdk-go-v2/credentials v1.11.0 // indirect
	github.com/aws/aws-sdk-go-v2/feature/ec2/imds v1.12.1 // indirect
	github.com/aws/aws-sdk-go-v2/internal/configsources v1.1.7 // indirect
	github.com/aws/aws-sdk-go-v2/internal/endpoints/v2 v2.4.1 // indirect
	github.com/aws/aws-sdk-go-v2/internal/ini v1.3.8 // indirect
	github.com/aws/aws-sdk-go-v2/service/internal/presigned-url v1.9.1 // indirect
	github.com/aws/aws-sdk-go-v2/service/sso v1.11.1 // indirect
	github.com/aws/aws-sdk-go-v2/service/sts v1.16.1 // indirect
	github.com/aws/smithy-go v1.11.1 // indirect
	github.com/baidubce/bce-sdk-go v0.9.111 // indirect
	github.com/beorn7/perks v1.0.1 // indirect
	github.com/bits-and-blooms/bitset v1.2.0 // indirect
	github.com/cespare/xxhash v1.1.0 // indirect
	github.com/clbanning/mxj v1.8.4 // indirect
	github.com/cncf/xds/go v0.0.0-20211011173535-cb28da3451f1 // indirect
	github.com/containerd/containerd v1.6.1 // indirect
	github.com/coreos/etcd v3.3.25+incompatible // indirect
	github.com/coreos/go-semver v0.3.0 // indirect
	github.com/coreos/go-systemd v0.0.0-20191104093116-d3cd4ed1dbcf // indirect
	github.com/coreos/go-systemd/v22 v22.3.2 // indirect
	github.com/coreos/pkg v0.0.0-20180928190104-399ea9e2e55f // indirect
	github.com/davecgh/go-spew v1.1.1 // indirect
	github.com/dennwc/varint v1.0.0 // indirect
	github.com/dgraph-io/badger/v2 v2.2007.2 // indirect
	github.com/dgraph-io/ristretto v0.1.0 // indirect
	github.com/dgryski/go-farm v0.0.0-20190423205320-6a90982ecee2 // indirect
	github.com/dgryski/go-metro v0.0.0-20211217172704-adc40b04c140 // indirect
	github.com/digitalocean/godo v1.75.0 // indirect
	github.com/dimchansky/utfbom v1.1.1 // indirect
	github.com/docker/distribution v2.7.1+incompatible // indirect
	github.com/docker/docker v20.10.12+incompatible // indirect
	github.com/docker/go-connections v0.4.0 // indirect
	github.com/docker/go-units v0.4.0 // indirect
	github.com/edsrzf/mmap-go v1.1.0 // indirect
	github.com/emicklei/go-restful v2.9.5+incompatible // indirect
	github.com/envoyproxy/go-control-plane v0.10.2-0.20220325020618-49ff273808a1 // indirect
	github.com/envoyproxy/protoc-gen-validate v0.6.6 // indirect
	github.com/fatih/color v1.12.0 // indirect
	github.com/felixge/httpsnoop v1.0.3 // indirect
	github.com/fsnotify/fsnotify v1.5.4 // indirect
	github.com/go-delve/delve v1.8.3 // indirect
	github.com/go-logfmt/logfmt v0.5.1 // indirect
	github.com/go-logr/logr v1.2.3 // indirect
	github.com/go-logr/stdr v1.2.2 // indirect
	github.com/go-ole/go-ole v1.2.5 // indirect
	github.com/go-openapi/jsonpointer v0.19.5 // indirect
	github.com/go-openapi/jsonreference v0.19.6 // indirect
	github.com/go-openapi/swag v0.21.1 // indirect
	github.com/go-ozzo/ozzo-validation/v4 v4.3.0 // indirect
	github.com/go-resty/resty/v2 v2.1.1-0.20191201195748-d7b97669fe48 // indirect
	github.com/go-zookeeper/zk v1.0.2 // indirect
	github.com/goburrow/cache v0.1.4 // indirect
	github.com/goccy/go-json v0.9.7 // indirect
	github.com/gogo/googleapis v1.4.1 // indirect
	github.com/gogo/protobuf v1.3.2 // indirect
	github.com/golang-jwt/jwt/v4 v4.2.0 // indirect
	github.com/golang/glog v1.0.0 // indirect
	github.com/golang/groupcache v0.0.0-20210331224755-41bb18bfe9da // indirect
	github.com/golang/protobuf v1.5.2 // indirect
	github.com/golang/snappy v0.0.4 // indirect
	github.com/google/btree v1.0.1 // indirect
	github.com/google/gnostic v0.5.7-v3refs // indirect
	github.com/google/go-cmp v0.5.8 // indirect
	github.com/google/go-querystring v1.0.0 // indirect
	github.com/google/gofuzz v1.2.0 // indirect
	github.com/googleapis/gax-go/v2 v2.4.0 // indirect
	github.com/googleapis/go-type-adapters v1.0.0 // indirect
	github.com/gophercloud/gophercloud v0.24.0 // indirect
	github.com/gorilla/mux v1.8.0 // indirect
	github.com/grafana/regexp v0.0.0-20220304095617-2e8d9baf4ac2 // indirect
	github.com/hashicorp/consul/api v1.12.0 // indirect
	github.com/hashicorp/errwrap v1.1.0 // indirect
	github.com/hashicorp/go-cleanhttp v0.5.2 // indirect
	github.com/hashicorp/go-hclog v0.16.2 // indirect
	github.com/hashicorp/go-immutable-radix v1.3.1 // indirect
	github.com/hashicorp/go-msgpack v0.5.5 // indirect
	github.com/hashicorp/go-multierror v1.1.1 // indirect
	github.com/hashicorp/go-rootcerts v1.0.2 // indirect
	github.com/hashicorp/go-sockaddr v1.0.2 // indirect
	github.com/hashicorp/golang-lru v0.5.4 // indirect
	github.com/hashicorp/memberlist v0.3.0 // indirect
	github.com/hashicorp/serf v0.9.6 // indirect
	github.com/hetznercloud/hcloud-go v1.33.1 // indirect
	github.com/ianlancetaylor/demangle v0.0.0-20220319035150-800ac71e25c2 // indirect
	github.com/imdario/mergo v0.3.12 // indirect
	github.com/jmespath/go-jmespath v0.4.0 // indirect
	github.com/josharian/intern v1.0.0 // indirect
	github.com/jpillora/backoff v1.0.0 // indirect
	github.com/json-iterator/go v1.1.12 // indirect
	github.com/julienschmidt/httprouter v1.3.0 // indirect
	github.com/klauspost/asmfmt v1.3.2 // indirect
	github.com/klauspost/compress v1.15.7 // indirect
	github.com/klauspost/cpuid v1.3.1 // indirect
	github.com/klauspost/cpuid/v2 v2.0.14 // indirect
	github.com/kolo/xmlrpc v0.0.0-20201022064351-38db28db192b // indirect
	github.com/kr/pretty v0.3.0 // indirect
	github.com/linode/linodego v1.3.0 // indirect
	github.com/mailru/easyjson v0.7.7 // indirect
	github.com/mattn/go-colorable v0.1.8 // indirect
	github.com/mattn/go-ieproxy v0.0.1 // indirect
	github.com/mattn/go-isatty v0.0.14 // indirect
	github.com/mattn/go-runewidth v0.0.13 // indirect
	github.com/matttproud/golang_protobuf_extensions v1.0.2-0.20181231171920-c182affec369 // indirect
	github.com/miekg/dns v1.1.46 // indirect
	github.com/minio/asm2plan9s v0.0.0-20200509001527-cdd76441f9d8 // indirect
	github.com/minio/c2goasm v0.0.0-20190812172519-36a3d3bbc4f3 // indirect
	github.com/minio/md5-simd v1.1.0 // indirect
	github.com/minio/minio-go/v7 v7.0.23 // indirect
	github.com/minio/sha256-simd v0.1.1 // indirect
	github.com/mitchellh/go-homedir v1.1.0 // indirect
	github.com/mitchellh/mapstructure v1.4.3 // indirect
	github.com/modern-go/concurrent v0.0.0-20180306012644-bacd9c7ef1dd // indirect
	github.com/modern-go/reflect2 v1.0.2 // indirect
	github.com/mozillazg/go-httpheader v0.2.1 // indirect
	github.com/mschoch/smat v0.2.0 // indirect
	github.com/munnerz/goautoneg v0.0.0-20191010083416-a7dc8b61c822 // indirect
	github.com/mwitkow/go-conntrack v0.0.0-20190716064945-2f068394615f // indirect
	github.com/ncw/swift v1.0.53 // indirect
	github.com/oklog/ulid v1.3.1 // indirect
	github.com/opencontainers/go-digest v1.0.0 // indirect
	github.com/opencontainers/image-spec v1.0.2 // indirect
	github.com/opentracing-contrib/go-grpc v0.0.0-20210225150812-73cb765af46e // indirect
	github.com/opentracing-contrib/go-stdlib v1.0.0 // indirect
	github.com/pierrec/lz4/v4 v4.1.15 // indirect
	github.com/pmezard/go-difflib v1.0.0 // indirect
	github.com/prometheus/client_model v0.2.0 // indirect
	github.com/prometheus/common/sigv4 v0.1.0 // indirect
	github.com/prometheus/exporter-toolkit v0.7.1 // indirect
	github.com/prometheus/procfs v0.7.3 // indirect
	github.com/rivo/uniseg v0.2.0 // indirect
	github.com/rogpeppe/go-internal v1.8.1-0.20210923151022-86f73c517451 // indirect
	github.com/rs/xid v1.2.1 // indirect
	github.com/scaleway/scaleway-sdk-go v1.0.0-beta.9 // indirect
	github.com/sean-/seed v0.0.0-20170313163322-e2103e2c3529 // indirect
	github.com/segmentio/encoding v0.3.5 // indirect
	github.com/sercand/kuberesolver v2.4.0+incompatible // indirect
	github.com/shirou/gopsutil v3.21.4+incompatible // indirect
	github.com/sirupsen/logrus v1.8.1 // indirect
	github.com/spf13/pflag v1.0.5 // indirect
	github.com/stretchr/objx v0.4.0 // indirect
	github.com/tencentyun/cos-go-sdk-v5 v0.7.34 // indirect
	github.com/thanos-io/objstore v0.0.0-20220324141029-c4f11442aa33 // indirect
	github.com/uber/jaeger-client-go v2.30.0+incompatible // indirect
	github.com/uber/jaeger-lib v2.4.1+incompatible // indirect
	github.com/valyala/bytebufferpool v1.0.0 // indirect
	github.com/weaveworks/promrus v1.2.0 // indirect
	github.com/zeebo/xxh3 v1.0.2 // indirect
	go.etcd.io/etcd v3.3.25+incompatible // indirect
	go.etcd.io/etcd/api/v3 v3.5.0 // indirect
	go.etcd.io/etcd/client/pkg/v3 v3.5.0 // indirect
	go.etcd.io/etcd/client/v3 v3.5.0 // indirect
	go.opencensus.io v0.23.0 // indirect
	go.opentelemetry.io/contrib/instrumentation/net/http/otelhttp v0.29.0 // indirect
	go.opentelemetry.io/otel v1.7.0 // indirect
	go.opentelemetry.io/otel/internal/metric v0.27.0 // indirect
	go.opentelemetry.io/otel/metric v0.27.0 // indirect
	go.uber.org/multierr v1.7.0 // indirect
	go.uber.org/zap v1.19.1 // indirect
	golang.org/x/crypto v0.0.0-20220214200702-86341886e292 // indirect
	golang.org/x/mod v0.6.0-dev.0.20220419223038-86c51ed26bb4 // indirect
	golang.org/x/oauth2 v0.0.0-20220524215830-622c5d57e401 // indirect
	golang.org/x/sync v0.0.0-20210220032951-036812b2e83c // indirect
	golang.org/x/sys v0.0.0-20220712014510-0a85c31ab51e // indirect
	golang.org/x/term v0.0.0-20210927222741-03fcf44c2211 // indirect
	golang.org/x/time v0.0.0-20220224211638-0e9765cccd65 // indirect
	golang.org/x/tools v0.1.11 // indirect
	golang.org/x/xerrors v0.0.0-20220609144429-65e65417b02f // indirect
	google.golang.org/api v0.82.0 // indirect
	google.golang.org/appengine v1.6.7 // indirect
	gopkg.in/inf.v0 v0.9.1 // indirect
	gopkg.in/ini.v1 v1.66.2 // indirect
	gopkg.in/yaml.v3 v3.0.1 // indirect
	k8s.io/api v0.24.0 // indirect
	k8s.io/apimachinery v0.24.0 // indirect
	k8s.io/client-go v0.24.0 // indirect
	k8s.io/klog/v2 v2.60.1 // indirect
	k8s.io/kube-openapi v0.0.0-20220328201542-3ee0da9b0b42 // indirect
	k8s.io/utils v0.0.0-20220210201930-3a6ce19ff2f9 // indirect
	sigs.k8s.io/json v0.0.0-20211208200746-9f7c6b3444d2 // indirect
	sigs.k8s.io/structured-merge-diff/v4 v4.2.1 // indirect
	sigs.k8s.io/yaml v1.3.0 // indirect
)

replace (
<<<<<<< HEAD
	github.com/segmentio/parquet-go => github.com/simonswine/parquet-go v0.0.0-20220712063352-1bf563d5557d
=======
	// Replace memberlist with our fork which includes some fixes that haven't been
	// merged upstream yet.
	github.com/hashicorp/memberlist => github.com/grafana/memberlist v0.3.1-0.20220708130638-bd88e10a3d91
	// This adds a bugfix for creating schema of structs with pointers.
	// TODO(simonswine): Remove once upstream PR is merged
	github.com/segmentio/parquet-go => github.com/simonswine/parquet-go v0.0.0-20220628125309-a8439328c44c
>>>>>>> f1c088f8
	google.golang.org/api => google.golang.org/api v0.70.0
	google.golang.org/grpc => google.golang.org/grpc v1.44.0
)<|MERGE_RESOLUTION|>--- conflicted
+++ resolved
@@ -258,16 +258,12 @@
 )
 
 replace (
-<<<<<<< HEAD
+	// This adds a bugfix for creating schema of structs with pointers.
+	// TODO(simonswine): Remove once upstream PR is merged
 	github.com/segmentio/parquet-go => github.com/simonswine/parquet-go v0.0.0-20220712063352-1bf563d5557d
-=======
 	// Replace memberlist with our fork which includes some fixes that haven't been
 	// merged upstream yet.
 	github.com/hashicorp/memberlist => github.com/grafana/memberlist v0.3.1-0.20220708130638-bd88e10a3d91
-	// This adds a bugfix for creating schema of structs with pointers.
-	// TODO(simonswine): Remove once upstream PR is merged
-	github.com/segmentio/parquet-go => github.com/simonswine/parquet-go v0.0.0-20220628125309-a8439328c44c
->>>>>>> f1c088f8
 	google.golang.org/api => google.golang.org/api v0.70.0
 	google.golang.org/grpc => google.golang.org/grpc v1.44.0
 )